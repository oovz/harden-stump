--- conflicted
+++ resolved
@@ -540,45 +540,6 @@
 
 	#[test]
 	fn test_getting_config_from_environment() {
-<<<<<<< HEAD
-		// Set environment variables
-		env::set_var(PROFILE_KEY, "release");
-		env::set_var(PORT_KEY, "1337");
-		env::set_var(VERBOSITY_KEY, "3");
-		env::set_var(DB_PATH_KEY, "not_a_real_path");
-		env::set_var(CLIENT_KEY, "not_a_real_dir");
-		env::set_var(CONFIG_DIR_KEY, "also_not_a_real_dir");
-		env::set_var(DISABLE_SWAGGER_KEY, "true");
-		env::set_var(HASH_COST_KEY, "24");
-		env::set_var(SESSION_TTL_KEY, (3600 * 24).to_string());
-		env::set_var(SESSION_EXPIRY_INTERVAL_KEY, (60 * 60 * 8).to_string());
-
-		// Create a new StumpConfig and load values from the environment.
-		let config = StumpConfig::new("not_a_dir".to_string())
-			.with_environment()
-			.unwrap();
-
-		// Confirm values are as expected
-		assert_eq!(
-			config,
-			StumpConfig {
-				profile: "release".to_string(),
-				port: 1337,
-				verbosity: 3,
-				pretty_logs: true,
-				db_path: Some("not_a_real_path".to_string()),
-				client_dir: "not_a_real_dir".to_string(),
-				config_dir: "also_not_a_real_dir".to_string(),
-				custom_templates_dir: None,
-				allowed_origins: vec![],
-				pdfium_path: None,
-				disable_swagger: true,
-				password_hash_cost: 24,
-				session_ttl: 3600 * 24,
-				expired_session_cleanup_interval: 60 * 60 * 8,
-				scanner_chunk_size: DEFAULT_SCANNER_CHUNK_SIZE,
-			}
-=======
 		temp_env::with_vars(
 			[
 				(PROFILE_KEY, Some("release")),
@@ -619,10 +580,10 @@
 						session_ttl: 3600 * 24,
 						expired_session_cleanup_interval: 60 * 60 * 8,
 						scanner_chunk_size: DEFAULT_SCANNER_CHUNK_SIZE,
+						custom_templates_dir: None,
 					}
 				);
 			},
->>>>>>> 316cd091
 		);
 	}
 
@@ -733,41 +694,6 @@
 
 	#[test]
 	fn test_simulate_first_boot() {
-<<<<<<< HEAD
-		env::set_var(PORT_KEY, "1337");
-		env::set_var(VERBOSITY_KEY, "2");
-		env::set_var(DISABLE_SWAGGER_KEY, "true");
-		env::set_var(HASH_COST_KEY, "1");
-
-		let tempdir = tempfile::tempdir().expect("Failed to create temporary directory");
-		// Now we can create a StumpConfig rooted at the temporary directory
-		let config_dir = tempdir.path().to_string_lossy().to_string();
-		let generated = StumpConfig::new(config_dir.clone())
-			.with_config_file()
-			.expect("Failed to generate StumpConfig from Stump.toml")
-			.with_environment()
-			.expect("Failed to generate StumpConfig from environment");
-
-		let expected = StumpConfig {
-			profile: "debug".to_string(),
-			port: 1337,
-			verbosity: 2,
-			pretty_logs: true,
-			db_path: None,
-			client_dir: "./dist".to_string(),
-			config_dir,
-			allowed_origins: vec![],
-			pdfium_path: None,
-			disable_swagger: true,
-			password_hash_cost: 1,
-			session_ttl: DEFAULT_SESSION_TTL,
-			expired_session_cleanup_interval: DEFAULT_SESSION_EXPIRY_CLEANUP_INTERVAL,
-			scanner_chunk_size: DEFAULT_SCANNER_CHUNK_SIZE,
-			custom_templates_dir: None,
-		};
-
-		assert_eq!(generated, expected);
-=======
 		temp_env::with_vars(
 			[
 				(PORT_KEY, Some("1337")),
@@ -804,11 +730,11 @@
 						expired_session_cleanup_interval:
 							DEFAULT_SESSION_EXPIRY_CLEANUP_INTERVAL,
 						scanner_chunk_size: DEFAULT_SCANNER_CHUNK_SIZE,
+						custom_templates_dir: None,
 					}
 				);
 			},
 		);
->>>>>>> 316cd091
 	}
 
 	fn get_mock_config_file() -> String {
