--- conflicted
+++ resolved
@@ -18,16 +18,15 @@
 		NamedType,
 	};
 
-<<<<<<< HEAD
-	use crate::{config::jwt::CreatedToken, filter::*};
-
-	use super::v1::{
-		auth::*, book_club::*, emailer::*, epub::*, job::*, library::*, media::*,
-		metadata::*, series::*, smart_list::*, user::*, ClaimResponse, StumpVersion,
-		UpdateCheck,
-=======
 	use crate::{
 		config::jwt::CreatedToken,
+		filter::{
+			LibraryBaseFilter, LibraryFilter, LibraryRelationFilter, LogFilter,
+			MediaBaseFilter, MediaFilter, MediaMetadataBaseFilter, MediaMetadataFilter,
+			MediaMetadataRelationFilter, Range, ReadStatus, SeriesBaseFilter,
+			SeriesFilter, SeriesMedataFilter, SeriesQueryRelation, UserQueryRelation,
+			ValueOrRange,
+		},
 		routers::api::v1::{
 			auth::{AuthenticationOptions, LoginOrRegisterArgs, LoginResponse},
 			book_club::{
@@ -44,11 +43,12 @@
 			epub::{CreateOrUpdateBookmark, DeleteBookmark},
 			job::UpdateSchedulerConfig,
 			library::{
-				CleanLibraryResponse, CreateLibrary, LibraryStatsParams,
-				PatchLibraryThumbnail, UpdateLibrary, UpdateLibraryExcludedUsers,
+				CleanLibraryResponse, CreateLibrary, GenerateLibraryThumbnails,
+				LibraryStatsParams, PatchLibraryThumbnail, UpdateLibrary,
+				UpdateLibraryExcludedUsers,
 			},
 			media::{
-				individual::{MediaIsComplete, PutMediaCompletionStatus},
+				individual::{BookRelations, MediaIsComplete, PutMediaCompletionStatus},
 				thumbnails::PatchMediaThumbnail,
 			},
 			metadata::MediaMetadataOverview,
@@ -60,7 +60,6 @@
 			user::{CreateUser, DeleteUser, UpdateUser, UpdateUserPreferences},
 			ClaimResponse, StumpVersion, UpdateCheck,
 		},
->>>>>>> 0f34c967
 	};
 
 	#[allow(dead_code)]
