<<<<<<< HEAD
import {
	usePrefetchLibraryBooks,
	usePrefetchLibraryFiles,
	usePrefetchLibrarySeries,
} from '@stump/client'
import { cn, Link } from '@stump/components'
=======
import { prefetchLibraryFiles, prefetchLibraryMedia, prefetchLibrarySeries } from '@stump/client'
import { cn, Link, useSticky } from '@stump/components'
>>>>>>> d2163037
import React, { useMemo } from 'react'
import { useLocation } from 'react-router'
import { useMediaMatch } from 'rooks'

import { useAppContext } from '@/context'
import { usePreferences } from '@/hooks'

import { useLibraryContext } from './context'

export default function LibraryNavigation() {
	const location = useLocation()
	const isMobile = useMediaMatch('(max-width: 768px)')
	const {
		preferences: { primary_navigation_mode, layout_max_width_px },
	} = usePreferences()
	const {
		library: { id, path },
	} = useLibraryContext()
	const { checkPermission } = useAppContext()
<<<<<<< HEAD
	const { prefetch: prefetchBooks } = usePrefetchLibraryBooks({ id })
	const { prefetch: prefetchFiles } = usePrefetchLibraryFiles({ path })
	const { prefetch: prefetchSeries } = usePrefetchLibrarySeries({ id })
=======
	const { ref, isSticky } = useSticky<HTMLDivElement>({ extraOffset: isMobile ? 56 : 0 })
>>>>>>> d2163037

	const canAccessFiles = checkPermission('file:explorer')
	const tabs = useMemo(
		() => [
			{
				isActive: location.pathname.match(/\/libraries\/[^/]+\/?(series)?$/),
				label: 'Series',
				onHover: () => prefetchSeries(),
				to: 'series',
			},
			{
				isActive: location.pathname.match(/\/libraries\/[^/]+\/books(\/.*)?$/),
				label: 'Books',
				onHover: () => prefetchBooks(),
				to: 'books',
			},
			...(canAccessFiles
				? [
						{
							isActive: location.pathname.match(/\/libraries\/[^/]+\/files(\/.*)?$/),
							label: 'Files',
							onHover: () => prefetchFiles(),
							to: 'files',
						},
					]
				: []),
			{
				isActive: location.pathname.match(/\/libraries\/[^/]+\/settings(\/.*)?$/),
				label: 'Settings',
				to: 'settings',
			},
		],
		[location, canAccessFiles, prefetchBooks, prefetchFiles, prefetchSeries],
	)

	const preferTopBar = primary_navigation_mode === 'TOPBAR'

	return (
		<div
			ref={ref}
			className={cn(
				'sticky top-0 z-10 h-12 w-full border-b border-edge bg-transparent md:relative md:top-[unset] md:z-[unset]',
				{ 'bg-background': isSticky },
			)}
		>
			<nav
				className={cn(
					'-mb-px flex h-12 gap-x-6 overflow-x-scroll px-3 scrollbar-hide md:overflow-x-hidden',
					{
						'mx-auto': preferTopBar && !!layout_max_width_px,
					},
				)}
				style={{ maxWidth: preferTopBar ? layout_max_width_px || undefined : undefined }}
			>
				{tabs.map((tab) => (
					<Link
						to={tab.to}
						key={tab.to}
						underline={false}
						onMouseEnter={tab.onHover}
						className={cn('whitespace-nowrap border-b-2 px-1 py-3 text-sm font-medium', {
							'border-edge-brand text-foreground-brand': tab.isActive,
							'border-transparent text-foreground-muted hover:border-edge': !tab.isActive,
						})}
					>
						{tab.label}
					</Link>
				))}
			</nav>
		</div>
	)
}<|MERGE_RESOLUTION|>--- conflicted
+++ resolved
@@ -1,14 +1,9 @@
-<<<<<<< HEAD
 import {
 	usePrefetchLibraryBooks,
 	usePrefetchLibraryFiles,
 	usePrefetchLibrarySeries,
 } from '@stump/client'
-import { cn, Link } from '@stump/components'
-=======
-import { prefetchLibraryFiles, prefetchLibraryMedia, prefetchLibrarySeries } from '@stump/client'
 import { cn, Link, useSticky } from '@stump/components'
->>>>>>> d2163037
 import React, { useMemo } from 'react'
 import { useLocation } from 'react-router'
 import { useMediaMatch } from 'rooks'
@@ -28,13 +23,10 @@
 		library: { id, path },
 	} = useLibraryContext()
 	const { checkPermission } = useAppContext()
-<<<<<<< HEAD
 	const { prefetch: prefetchBooks } = usePrefetchLibraryBooks({ id })
 	const { prefetch: prefetchFiles } = usePrefetchLibraryFiles({ path })
 	const { prefetch: prefetchSeries } = usePrefetchLibrarySeries({ id })
-=======
 	const { ref, isSticky } = useSticky<HTMLDivElement>({ extraOffset: isMobile ? 56 : 0 })
->>>>>>> d2163037
 
 	const canAccessFiles = checkPermission('file:explorer')
 	const tabs = useMemo(
