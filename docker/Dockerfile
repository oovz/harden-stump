--- conflicted
+++ resolved
@@ -9,20 +9,9 @@
 
 COPY . .
 
-<<<<<<< HEAD
-# yarn is installed by default now
-# RUN npm install -g yarn 
-
-RUN yarn install
-RUN yarn web build
-
-RUN mv ./apps/web/dist build
-=======
-RUN npm install -g pnpm; \
-    pnpm i; \
-    pnpm web build; \
+RUN yarn install; \
+    yarn web build; \
     mv ./apps/web/dist build
->>>>>>> a3f50bff
 
 # ------------------------------------------------------------------------------
 # Cargo Build Stage
